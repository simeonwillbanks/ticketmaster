# ticketmaster

ticketmaster is a Gem which eases communication with various project and ticket management systems by providing a consistent Ruby API.

ticketmaster let's you "remap" a system into the consistent ticketmaster API, easily. For instance the description of an issue/ticket, might be named **description** in one system, and **problem-description** somewhere else. Via ticketmaster, this would always be called **description**. The ticketmaster remaps makes it easy for you to integrate different kinds of ticket systems, into your own system. You don't have to take care of all the different kinds of systems, and their different APIs. ticketmaster handles all this *for* you, so you can focus on making your application awesome.

## Installation

ticketmaster is a Gem, so we can easily install it by using RubyGems:

    gem install ticketmaster

ticketmaster depends on [Hashie](http://github.com/intridea/hashie), which is an amazing library which makes converting objects to hashes, and the other way around, a joy. It should be installed automatically whenever installing ticketmaster.

### Finding and installing a provider

ticketmaster by itself won't do too much. You may want to install a provider, to retrieve a list of available providers issue the following command:

    gem search ticketmaster

You could then install for instance ticketmaster-unfuddle:

    gem install ticketmaster-unfuddle

## TODO

* Find ticket by property
* Load login information from local file

## Usage

**Note** Subject to change.

First, we instance a new class with the right set of options. In this example, we are authenticating with Unfuddle. As Unfuddle is a closed system, it is *required* that you authenticate with a user to a subdomain, and so we do:
    unfuddle = TicketMaster.new(:unfuddle, {:username => "john", :password => "seekrit", :subdomain => "ticketmaster"})

Now we can use our instance with the right settings, to find a project. Let's go ahead and grab "testproject":
<<<<<<< HEAD
    project = unfuddle.project.find "testproject"
=======
    project = unfuddle.project["testproject"]

Which is a shortcut for:
    project = unfuddle.project.find "testproject"

Which is a shortcut for:
    project = unfuddle.project.find :name => "testproject"
>>>>>>> 98e32ec7

Meaning you could also find a project by description or any other property, like this:
    project = unfuddle.project.find :description => "Testproject's description"

Let's create a ticket with our project instance, unfuddle requires these three properties in order to create a ticket:
    project.ticket.create(:priority => 3, :summary => "Test", :description => "Hello World")

Let's play with tickets. First we go ahead and grab ticket 22:
    ticket = project.tickets(:id => 22)

We're working on this ticket right now, so let's go ahead and change the status
    ticket.status = :in_progress

Other valid ticket statuses are:
    :closed, :accepted, :resolved

For the fun of it, we'll change the description as well, and then save the ticket.
    ticket.description = "Changed description to something else!"
    ticket.save

The issue was solved, let's make it official by closing the ticket with the appropriate resolution:
    ticket.close(:resolution => "fixed", :description => "Fixed issue by doing x")

## Support

Currently ticketmaster supports the following systems:

### Unfuddle (Alpha)

To use Unfuddle with ticketmaster, install it:
    gem install ticketmaster-unfuddle

Then simply require it, and you are good to use Unfuddle with ticketmaster!
    require 'ticketmaster'
    require 'ticketmaster-unfuddle'
    unfuddle = TicketMaster.new(:unfuddle, {:username => "..", :password => "..", :subdomain => ".."})

## Creating a provider
Creating a provider consists of three steps:

* Create the ticketmaster provider (a.k.a. the remap)
* Release it to RubyGems
* Send an email to sirup@sirupsen.dk telling me about the awesome provider you created so we can fit it onto the list!

### Create the ticketmaster provider
Almost all APIs are different. And so are their Ruby providers. ticketmaster attempts to create an universal API for all ticket and project management systems, and thus we need to map the functionality to the ticketmaster API. This is the providers job. It is the glue between ticketmaster, and the ticket management's API. Usually, your provider would rely on another library for the raw HTTP interaction. For instance, [ticketmaster-unfuddle](http://github.com/hybridgroup/ticketmaster-unfuddle) depends on [Unfuddler](http://github.com/hybridgroup/unfuddler) in order to interact with the Unfuddle API. Look at it like this:

**ticketmaster** -> **Provider** -> *(Ruby library)* -> **Site's API**

Provider being the "glue" between the site's API and ticketmaster. Ruby library is "optional" (though higly recommended as mentioned), thus it is in parantheses.

An example of a provider could be [ticketmaster-unfuddle](http://github.com/hybridgroup/ticketmaster-unfuddle), an example of a Ruby library would be [Unfuddler](http://github.com/hybridgroup/unfuddler).

For now, look at [ticketmaster-unfuddle](http://github.com/hybridgroup/ticketmaster-unfuddle) as an example on how to create a provider. More detailed documentation on this matter will be available soon.

### Release it
It would be an advantage for everyone, if you would host your provider on Github. Afterwards, simply release it to RubyGems.org, the name of the provider Gem should follow this simple naming rule:

    ticketmaster-<provider's name>

For instance for a Github provider:

    ticketmaster-github

This makes it easy for people to install a provider, simply by issuing:

    gem search ticketmaster

They should be presented a nice list of all available providers.

After releasing, throw me an email at sirup@sirupsen.dk telling me about your awesome provider, and I'll throw it on the list of supported systems!

## Note on Patches/Pull Requests
 
* Fork the project.
* Make your feature addition or bug fix.
* Add tests for it. This is important so I don't break it in a
  future version unintentionally.
* Commit, do not mess with rakefile, version, or history.
  (if you want to have your own version, that is fine but bump version in a commit by itself I can ignore when I pull)
* Send me a pull request. Bonus points for topic branches.

## Copyright

Copyright (c) 2010 [Hybrid Group](http://hybridgroup.com). See LICENSE for details.<|MERGE_RESOLUTION|>--- conflicted
+++ resolved
@@ -35,9 +35,6 @@
     unfuddle = TicketMaster.new(:unfuddle, {:username => "john", :password => "seekrit", :subdomain => "ticketmaster"})
 
 Now we can use our instance with the right settings, to find a project. Let's go ahead and grab "testproject":
-<<<<<<< HEAD
-    project = unfuddle.project.find "testproject"
-=======
     project = unfuddle.project["testproject"]
 
 Which is a shortcut for:
@@ -45,7 +42,6 @@
 
 Which is a shortcut for:
     project = unfuddle.project.find :name => "testproject"
->>>>>>> 98e32ec7
 
 Meaning you could also find a project by description or any other property, like this:
     project = unfuddle.project.find :description => "Testproject's description"
